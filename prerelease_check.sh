--- conflicted
+++ resolved
@@ -21,13 +21,6 @@
 echo "##################"
 echo "- check the changelog"
 echo "- git tag"
-<<<<<<< HEAD
 echo "- build.sh"
 echo "- docker push (as :latest and :<tag>)"
-echo "- publish to PyPI (python setup.py ...)"
-=======
-echo "- start from a clean git clone"
-echo "- build the plugin"
-echo "- push it to the docker hub"
-echo "- publish to PyPI : python3 -m build && python3 -m twine upload --repository pypi dist/*"
->>>>>>> a67b08b4
+echo "- publish to PyPI : python3 -m build && python3 -m twine upload --repository pypi dist/*"